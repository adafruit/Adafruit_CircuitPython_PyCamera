# SPDX-FileCopyrightText: 2023 Jeff Epler for Adafruit Industries
# SPDX-FileCopyrightText: 2023 Limor Fried for Adafruit Industries
#
# SPDX-License-Identifier: MIT
"""Library for the Adafruit PyCamera with OV5640 autofocus module"""
<<<<<<< HEAD
# pylint: disable=too-many-lines
import gc
=======

# pylint: disable=too-many-lines

>>>>>>> 491e88ea
import os
import struct
import time

try:
    from typing import Sequence
except ImportError:
    pass

import adafruit_aw9523
import adafruit_lis3dh
import bitmaptools
import board
import displayio
import fourwire
import busdisplay
import espcamera
import microcontroller
import neopixel
import pwmio
import sdcardio
import storage
import terminalio
from adafruit_bus_device.i2c_device import I2CDevice
from adafruit_debouncer import Button, Debouncer
from adafruit_display_text import label
from digitalio import DigitalInOut, Pull
from rainbowio import colorwheel

__version__ = "0.0.0-auto.0"
__repo__ = "https://github.com/adafruit/Adafruit_CircuitPython_PyCamera.git"

from micropython import const

_REG_DLY = const(0xFFFF)

_OV5640_STAT_FIRMWAREBAD = const(0x7F)
_OV5640_STAT_STARTUP = const(0x7E)
_OV5640_STAT_IDLE = const(0x70)
_OV5640_STAT_FOCUSING = const(0x00)
_OV5640_STAT_FOCUSED = const(0x10)

_OV5640_CMD_TRIGGER_AUTOFOCUS = const(0x03)
_OV5640_CMD_AUTO_AUTOFOCUS = const(0x04)
_OV5640_CMD_RELEASE_FOCUS = const(0x08)
_OV5640_CMD_AF_SET_VCM_STEP = const(0x1A)
_OV5640_CMD_AF_GET_VCM_STEP = const(0x1B)

_OV5640_CMD_MAIN = const(0x3022)
_OV5640_CMD_ACK = const(0x3023)
_OV5640_CMD_PARA0 = const(0x3024)
_OV5640_CMD_PARA1 = const(0x3025)
_OV5640_CMD_PARA2 = const(0x3026)
_OV5640_CMD_PARA3 = const(0x3027)
_OV5640_CMD_PARA4 = const(0x3028)
_OV5640_CMD_FW_STATUS = const(0x3029)

_AW_MUTE = const(0)
_AW_SELECT = const(1)
_AW_CARDDET = const(8)
_AW_SDPWR = const(9)
_AW_DOWN = const(15)
_AW_RIGHT = const(14)
_AW_UP = const(13)
_AW_LEFT = const(12)
_AW_OK = const(11)

_NVM_RESOLUTION = const(1)
_NVM_EFFECT = const(2)
_NVM_MODE = const(3)
_NVM_TIMELAPSE_RATE = const(4)
_NVM_TIMELAPSE_SUBMODE = const(5)


class PyCameraBase:  # pylint: disable=too-many-instance-attributes,too-many-public-methods
    """Base class for PyCamera hardware"""

    """Wrapper class for the PyCamera hardware with lots of smarts"""

    _finalize_firmware_load = (
        0x3022,
        0x00,
        0x3023,
        0x00,
        0x3024,
        0x00,
        0x3025,
        0x00,
        0x3026,
        0x00,
        0x3027,
        0x00,
        0x3028,
        0x00,
        0x3029,
        0x7F,
        0x3000,
        0x00,
    )
    led_levels = [0.0, 0.1, 0.2, 0.5, 1.0]

    colors = [
        0xFFFFFF,
        0xFF0000,
        0xFFFF00,
        0x00FF00,
        0x00FFFF,
        0x0000FF,
        0xFF00FF,
        [colorwheel(i * (256 // 8)) for i in range(8)],
    ]

    resolutions = (
        # "160x120",
        # "176x144",
        # "240x176",
        "240x240",
        "320x240",
        # "400x296",
        # "480x320",
        "640x480",
        "800x600",
        "1024x768",
        "1280x720",
        "1280x1024",
        "1600x1200",
        "1920x1080",
        # "720x1280",
        # "864x1536",
        "2048x1536",
        "2560x1440",
        "2560x1600",
        # "1080x1920",
        "2560x1920",
    )
    resolution_to_frame_size = (
        # espcamera.FrameSize.QQVGA,
        # espcamera.FrameSize.QCIF,
        # espcamera.FrameSize.HQVGA,
        espcamera.FrameSize.R240X240,  # 240x240
        espcamera.FrameSize.QVGA,  # 320x240
        # espcamera.FrameSize.CIF, # 400x296
        # espcamera.FrameSize.HVGA, # 480x320
        espcamera.FrameSize.VGA,  # 640x480
        espcamera.FrameSize.SVGA,  # 800x600
        espcamera.FrameSize.XGA,  # 1024x768
        espcamera.FrameSize.HD,  # 1280x720
        espcamera.FrameSize.SXGA,  # 1280x1024
        espcamera.FrameSize.UXGA,  # 1600x1200
        espcamera.FrameSize.FHD,  # 1920x1080
        # espcamera.FrameSize.P_HD, # 720x1280
        # espcamera.FrameSize.P_3MP, # 864x1536
        espcamera.FrameSize.QXGA,  # 2048x1536
        espcamera.FrameSize.QHD,  # 2560x1440
        espcamera.FrameSize.WQXGA,  # 2560x1600
        # espcamera.FrameSize.P_FHD, # 1080x1920
        espcamera.FrameSize.QSXGA,  # 2560x1920
    )

    effects = (
        "Normal",
        "Invert",
        "B&W",
        "Reddish",
        "Greenish",
        "Bluish",
        "Sepia",
        "Solarize",
    )

    timelapse_rates = (
        5,
        10,
        20,
        30,
        60,
        90,
        60 * 2,
        60 * 3,
        60 * 4,
        60 * 5,
        60 * 10,
        60 * 15,
        60 * 30,
        60 * 60,
    )

    timelapse_submodes = ("HiPwr", "MedPwr", "LowPwr")

    modes = ("JPEG", "GIF", "GBOY", "STOP", "LAPS")

    _INIT_SEQUENCE = (
        b"\x01\x80\x78"  # _SWRESET and Delay 120ms
        b"\x11\x80\x05"  # _SLPOUT and Delay 5ms
        b"\x3A\x01\x55"  # _COLMOD
        b"\x21\x00"  # _INVON Hack
        b"\x13\x00"  # _NORON
        b"\x36\x01\xA0"  # _MADCTL
        b"\x29\x80\x05"  # _DISPON and Delay 5ms
    )

    def __init__(self) -> None:  # pylint: disable=too-many-statements
        displayio.release_displays()
        self._i2c = board.I2C()
        self._spi = board.SPI()
        self._timestamp = time.monotonic()
        self._bigbuf = None
        self._botbar = None
        self._timelapsebar = None
        self.timelapse_rate_label = None
        self._timelapsestatus = None
        self.timelapsestatus_label = None
        self.timelapse_submode_label = None
        self._camera_device = None
        self._display_bus = None
        self._effect_label = None
        self._image_counter = 0
        self._mode_label = None
        self._res_label = None
        self._sd_label = None
        self._topbar = None
        self.accel = None
        self.camera = None
        self.display = None
        self.pixels = None
        self.sdcard = None
        self._last_saved_image_filename = None
        self.decoder = None
        self._overlay = None
        self.overlay_transparency_color = None
        self.overlay_bmp = None
        self.combined_bmp = None
        self.splash = displayio.Group()

        # Reset display and I/O expander
        self._tft_aw_reset = DigitalInOut(board.TFT_RESET)
        self._tft_aw_reset.switch_to_output(False)
        time.sleep(0.05)
        self._tft_aw_reset.switch_to_output(True)

        self.shutter_button = DigitalInOut(board.BUTTON)
        self.shutter_button.switch_to_input(Pull.UP)
        self.shutter = Button(self.shutter_button)

        self._cam_reset = DigitalInOut(board.CAMERA_RESET)
        self._cam_pwdn = DigitalInOut(board.CAMERA_PWDN)

        # AW9523 GPIO expander
        self._aw = adafruit_aw9523.AW9523(self._i2c, address=0x58)
        print("Found AW9523")

        def make_expander_input(pin_no):
            pin = self._aw.get_pin(pin_no)
            pin.switch_to_input()
            return pin

        def make_expander_output(pin_no, value):
            pin = self._aw.get_pin(pin_no)
            pin.switch_to_output(value)
            return pin

        def make_debounced_expander_pin(pin_no):
            pin = self._aw.get_pin(pin_no)
            pin.switch_to_input()
            return Debouncer(make_expander_input(pin_no))

        self.up = make_debounced_expander_pin(_AW_UP)  # pylint: disable=invalid-name
        self.left = make_debounced_expander_pin(_AW_LEFT)
        self.right = make_debounced_expander_pin(_AW_RIGHT)
        self.down = make_debounced_expander_pin(_AW_DOWN)
        self.select = make_debounced_expander_pin(_AW_SELECT)
        self.ok = make_debounced_expander_pin(_AW_OK)
        self.card_detect = make_debounced_expander_pin(_AW_CARDDET)

        self._card_power = make_expander_output(_AW_SDPWR, True)

        self.mute = make_expander_output(_AW_MUTE, False)

        self.check_for_update_needed()

    def check_for_update_needed(self):
        """Check whether CIRCUITPY is too big, indicating it was created
        by a version of CircuitPython older than 9.0.0 beta 2.
        If so display and print a message and hang.
        """
        circuitpy_stat = os.statvfs("/")
        # CIRCUITPY should be 960KB or so. >1MB is too large
        # and indicates an older version of CircuitPython
        # created the filesystem.
        if circuitpy_stat[1] * circuitpy_stat[2] > 1000000:
            message = """\
CIRCUITPY problem.
Backup. Update CPy
to >= 9.0.0-beta.2.
Reformat:
 import storage
 storage.erase_
filesystem()
See Learn Guide."""
            self.display_message(message, color=0xFFFFFF, scale=2, full_screen=True)
            print(message)
            while True:
                pass

    def make_camera_ui(self):
        """Create displayio widgets for the standard camera UI"""
        self._sd_label = label.Label(
            terminalio.FONT, text="SD ??", color=0x0, x=170, y=10, scale=2
        )
        self._effect_label = label.Label(
            terminalio.FONT, text="EFFECT", color=0xFFFFFF, x=4, y=10, scale=2
        )
        self._mode_label = label.Label(
            terminalio.FONT, text="MODE", color=0xFFFFFF, x=170, y=10, scale=2
        )
        self._topbar = displayio.Group()
        self._res_label = label.Label(
            terminalio.FONT, text="", color=0xFFFFFF, x=0, y=10, scale=2
        )
        self._topbar.append(self._res_label)
        self._topbar.append(self._sd_label)

        self._botbar = displayio.Group(x=0, y=210)
        self._botbar.append(self._effect_label)
        self._botbar.append(self._mode_label)

        self._timelapsebar = displayio.Group(x=0, y=180)
        self.timelapse_submode_label = label.Label(
            terminalio.FONT, text="SubM", color=0xFFFFFF, x=160, y=10, scale=2
        )
        self.timelapse_rate_label = label.Label(
            terminalio.FONT, text="Time", color=0xFFFFFF, x=90, y=10, scale=2
        )
        self.timelapsestatus_label = label.Label(
            terminalio.FONT, text="Status", color=0xFFFFFF, x=0, y=10, scale=2
        )
        self._timelapsebar.append(self.timelapse_rate_label)
        self._timelapsebar.append(self.timelapsestatus_label)
        self._timelapsebar.append(self.timelapse_submode_label)

        self.splash.append(self._topbar)
        self.splash.append(self._botbar)
        self.splash.append(self._timelapsebar)

    def init_accelerometer(self):
        """Initialize the accelerometer"""
        # lis3dh accelerometer
        self.accel = adafruit_lis3dh.LIS3DH_I2C(self._i2c, address=0x19)
        self.accel.range = adafruit_lis3dh.RANGE_2_G

    def init_neopixel(self):
        """Initialize the neopixels (onboard & ring)"""
        # main board neopixel
        neopix = neopixel.NeoPixel(board.NEOPIXEL, 1, brightness=0.1)
        neopix.fill(0)
        neopix.deinit()

        # front bezel neopixels
        self.pixels = neopixel.NeoPixel(
            board.A1, 8, brightness=0.1, pixel_order=neopixel.RGBW
        )
        self.pixels.fill(0)

    def init_camera(self, init_autofocus=True) -> None:
        """Initialize the camera, by default including autofocus"""
        print("reset camera")
        self._cam_reset.switch_to_output(False)
        self._cam_pwdn.switch_to_output(True)
        time.sleep(0.01)
        self._cam_pwdn.switch_to_output(False)
        time.sleep(0.01)
        self._cam_reset.switch_to_output(True)
        time.sleep(0.01)

        print("Initializing camera")
        self.camera = espcamera.Camera(
            data_pins=board.CAMERA_DATA,
            external_clock_pin=board.CAMERA_XCLK,
            pixel_clock_pin=board.CAMERA_PCLK,
            vsync_pin=board.CAMERA_VSYNC,
            href_pin=board.CAMERA_HREF,
            pixel_format=espcamera.PixelFormat.RGB565,
            frame_size=espcamera.FrameSize.HQVGA,
            i2c=board.I2C(),
            external_clock_frequency=20_000_000,
            framebuffer_count=2,
        )

        print(
            "Found camera %s (%d x %d) at I2C address %02x"
            % (
                self.camera.sensor_name,
                self.camera.width,
                self.camera.height,
                self.camera.address,
            )
        )

        self._camera_device = I2CDevice(self._i2c, self.camera.address)

        self.camera.hmirror = False
        self.camera.vflip = True

        self.led_color = 0
        self.led_level = 0

        # self.camera.colorbar = True
        self.effect = microcontroller.nvm[_NVM_EFFECT]
        self.camera.saturation = 3
        self.resolution = microcontroller.nvm[_NVM_RESOLUTION]
        self.mode = microcontroller.nvm[_NVM_MODE]
        self.timelapse_rate = microcontroller.nvm[_NVM_TIMELAPSE_RATE]
        self.timelapse_submode = microcontroller.nvm[_NVM_TIMELAPSE_SUBMODE]

        if init_autofocus:
            self.autofocus_init()

        print("init done @", time.monotonic() - self._timestamp)

    def autofocus_init_from_file(self, filename):
        """Initialize the autofocus engine from a .bin file"""
        with open(filename, mode="rb") as file:
            firmware = file.read()
        self.autofocus_init_from_bitstream(firmware)

    def write_camera_register(self, reg: int, value: int) -> None:
        """Write a 1-byte camera register"""
        b = bytearray(3)
        b[0] = reg >> 8
        b[1] = reg & 0xFF
        b[2] = value
        with self._camera_device as i2c:
            i2c.write(b)

    def write_camera_list(self, reg_list: Sequence[int]) -> None:
        """Write a series of 1-byte camera registers"""
        for i in range(0, len(reg_list), 2):
            register = reg_list[i]
            value = reg_list[i + 1]
            if register == _REG_DLY:
                time.sleep(value / 1000)
            else:
                self.write_camera_register(register, value)

    def read_camera_register(self, reg: int) -> int:
        """Read a 1-byte camera register"""
        b = bytearray(2)
        b[0] = reg >> 8
        b[1] = reg & 0xFF
        with self._camera_device as i2c:
            i2c.write(b)
            i2c.readinto(b, end=1)
        return b[0]

    def autofocus_init_from_bitstream(self, firmware: bytes):
        """Initialize the autofocus engine from a bytestring"""
        if self.camera.sensor_name != "OV5640":
            raise RuntimeError(f"Autofocus not supported on {self.camera.sensor_name}")

        self.write_camera_register(0x3000, 0x20)  # reset autofocus coprocessor
        time.sleep(0.01)

        arr = bytearray(256)
        with self._camera_device as i2c:
            for offset in range(0, len(firmware), 254):
                num_firmware_bytes = min(254, len(firmware) - offset)
                reg = offset + 0x8000
                arr[0] = reg >> 8
                arr[1] = reg & 0xFF
                arr[2 : 2 + num_firmware_bytes] = firmware[
                    offset : offset + num_firmware_bytes
                ]
                i2c.write(arr, end=2 + num_firmware_bytes)

        self.write_camera_list(self._finalize_firmware_load)
        for _ in range(100):
            if self.autofocus_status == _OV5640_STAT_IDLE:
                break
            time.sleep(0.01)
        else:
            raise RuntimeError("Timed out after trying to load autofocus firmware")

    def autofocus_init(self):
        """Initialize the autofocus engine from ov5640_autofocus.bin"""
        if "/" in __file__:
            binfile = (
                __file__.rsplit("/", 1)[0].rsplit(".", 1)[0] + "/ov5640_autofocus.bin"
            )
        else:
            binfile = "ov5640_autofocus.bin"
        print(binfile)
        return self.autofocus_init_from_file(binfile)

    @property
    def autofocus_status(self):
        """Read the camera autofocus status register"""
        return self.read_camera_register(_OV5640_CMD_FW_STATUS)

    def _send_autofocus_command(self, command, msg):  # pylint: disable=unused-argument
        self.write_camera_register(_OV5640_CMD_ACK, 0x01)  # clear command ack
        self.write_camera_register(_OV5640_CMD_MAIN, command)  # send command
        for _ in range(100):
            if self.read_camera_register(_OV5640_CMD_ACK) == 0x0:  # command is finished
                return True
            time.sleep(0.01)
        return False

    def autofocus(self) -> list[int]:
        """Perform an autofocus operation.

        If all elements of the list are 0, the autofocus operation failed. Otherwise,
        if at least one element is nonzero, the operation succeeded.

        In principle the elements correspond to 5 autofocus regions, if configured."""
        if not self._send_autofocus_command(_OV5640_CMD_RELEASE_FOCUS, "release focus"):
            return [False] * 5
        if not self._send_autofocus_command(_OV5640_CMD_TRIGGER_AUTOFOCUS, "autofocus"):
            return [False] * 5
        zone_focus = [
            self.read_camera_register(_OV5640_CMD_PARA0 + i) for i in range(5)
        ]
        print(f"zones focused: {zone_focus}")
        return zone_focus

    @property
    def autofocus_vcm_step(self):
        """Get the voice coil motor step location"""
        if not self._send_autofocus_command(
            _OV5640_CMD_AF_GET_VCM_STEP, "get vcm step"
        ):
            return None
        return self.read_camera_register(_OV5640_CMD_PARA4)

    @autofocus_vcm_step.setter
    def autofocus_vcm_step(self, step):
        """Get the voice coil motor step location, from 0 to 255"""
        if not 0 <= step <= 255:
            raise RuntimeError("VCM step must be 0 to 255")
        self.write_camera_register(_OV5640_CMD_PARA3, 0x00)
        self.write_camera_register(_OV5640_CMD_PARA4, step)
        self._send_autofocus_command(_OV5640_CMD_AF_SET_VCM_STEP, "set vcm step")

    def select_setting(self, setting_name):
        """For the point & shoot camera mode, control what setting is being set"""
        self._effect_label.color = 0xFFFFFF
        self._effect_label.background_color = 0x0
        self._res_label.color = 0xFFFFFF
        self._res_label.background_color = 0x0
        if self.mode_text in ("GIF", "GBOY"):
            self._res_label.text = ""
        else:
            self._res_label.text = self.resolutions[self._resolution]
        self._mode_label.color = 0xFFFFFF
        self._mode_label.background_color = 0x0
        self.timelapse_rate_label.color = 0xFFFFFF
        self.timelapse_rate_label.background_color = None

        if setting_name == "effect":
            self._effect_label.color = 0x0
            self._effect_label.background_color = 0xFFFFFF
        elif setting_name == "resolution":
            self._res_label.color = 0x0
            self._res_label.background_color = 0xFFFFFF
        elif setting_name == "mode":
            self._mode_label.color = 0x0
            self._mode_label.background_color = 0xFFFFFF
        elif setting_name == "led_level":
            self._res_label.text = "LED LV"
            self._res_label.color = 0x0
            self._res_label.background_color = 0xFFFFFF
        elif setting_name == "led_color":
            self._res_label.text = "LED CLR"
            self._res_label.color = 0x0
            self._res_label.background_color = 0xFFFFFF
        elif setting_name == "led_color":
            self._res_label.text = "LED CLR"
            self._res_label.color = 0x0
            self._res_label.background_color = 0xFFFFFF
        elif setting_name == "timelapse_rate":
            self.timelapse_rate_label.color = 0x0
            self.timelapse_rate_label.background_color = 0xFFFFFF
        self.display.refresh()

    @property
    def mode(self):
        """Get or set the capture mode (e.g., JPEG, etc) as a numeric constant"""
        return self._mode

    @property
    def mode_text(self):
        """Get the capture mode (e.g., JPEG, etc) as a human string"""
        return self.modes[self._mode]

    @mode.setter
    def mode(self, setting):
        setting = (setting + len(self.modes)) % len(self.modes)
        self._mode = setting
        self._mode_label.text = self.modes[setting]
        if self.modes[setting] == "STOP":
            self.stop_motion_frame = 0
        if self.modes[setting] in ("GIF", "GBOY"):
            self._res_label.text = ""
        else:
            self.resolution = self.resolution  # kick it to reset the display
        microcontroller.nvm[_NVM_MODE] = setting
        self.display.refresh()

    @property
    def effect(self):
        """Get or set the effect mode (e.g., B&W, etc) as a numeric constant"""
        return self._effect

    @effect.setter
    def effect(self, setting):
        setting = (setting + len(self.effects)) % len(self.effects)
        self._effect = setting
        self._effect_label.text = self.effects[setting]
        self.camera.special_effect = setting
        microcontroller.nvm[_NVM_EFFECT] = setting
        self.display.refresh()

    @property
    def resolution(self):
        """Get or set the resolution as a numeric constant

        The resolution can also be set as a string such as "240x240"."""
        return self._resolution

    @resolution.setter
    def resolution(self, res):
        if isinstance(res, str):
            if not res in self.resolutions:
                raise RuntimeError("Invalid Resolution")
            res = self.resolutions.index(res)
        if isinstance(res, int):
            res = (res + len(self.resolutions)) % len(self.resolutions)
            microcontroller.nvm[_NVM_RESOLUTION] = res
            self._resolution = res
            self._res_label.text = self.resolutions[res]
        self.display.refresh()

    @property
    def timelapse_rate(self):
        """Get or set the amount of time between timelapse shots"""
        return self._timelapse_rate

    @timelapse_rate.setter
    def timelapse_rate(self, setting):
        setting = (setting + len(self.timelapse_rates)) % len(self.timelapse_rates)
        self._timelapse_rate = setting
        if self.timelapse_rates[setting] < 60:
            self.timelapse_rate_label.text = "%d S" % self.timelapse_rates[setting]
        else:
            self.timelapse_rate_label.text = "%d M" % (
                self.timelapse_rates[setting] / 60
            )
        microcontroller.nvm[_NVM_TIMELAPSE_RATE] = setting
        self.display.refresh()

    @property
    def timelapse_submode(self):
        """Get or set the power mode for timelapsing"""
        return self._timelapse_submode

    @timelapse_submode.setter
    def timelapse_submode(self, setting):
        setting = (setting + len(self.timelapse_submodes)) % len(
            self.timelapse_submodes
        )
        self._timelapse_submode = setting
        self.timelapse_submode_label.text = self.timelapse_submodes[
            self._timelapse_submode
        ]
        microcontroller.nvm[_NVM_TIMELAPSE_SUBMODE] = setting

    def init_display(self):
        """Initialize the TFT display"""
        # construct displayio by hand
        displayio.release_displays()
        self._display_bus = fourwire.FourWire(
            self._spi,
            command=board.TFT_DC,
            chip_select=board.TFT_CS,
            reset=None,
            baudrate=60_000_000,
        )
        # init specially since we are going to write directly below
        self.display = busdisplay.BusDisplay(
            self._display_bus,
            self._INIT_SEQUENCE,
            width=240,
            height=240,
            colstart=80,
            auto_refresh=False,
            backlight_pin=board.TFT_BACKLIGHT,
        )
        self.display.root_group = self.splash
        self.display.refresh()

    def deinit_display(self):
        """Release the TFT display"""
        # construct displayio by hand
        displayio.release_displays()
        self._display_bus = None
        self.display = None

    def display_message(self, message, color=0xFF0000, scale=3, full_screen=False):
        """Display a message on the TFT"""
        text_area = label.Label(terminalio.FONT, text=message, color=color, scale=scale)
        text_area.anchor_point = (0, 0) if full_screen else (0.5, 0.5)
        if not self.display:
            self.init_display()
        text_area.anchored_position = (
            (0, 0) if full_screen else (self.display.width / 2, self.display.height / 2)
        )

        # Show it
        self.splash.append(text_area)
        self.display.refresh()
        self.splash.pop()

    def mount_sd_card(self):
        """Attempt to mount the SD card"""
        if self._sd_label is not None:
            self._sd_label.text = "NO SD"
            self._sd_label.color = 0xFF0000
        if not self.card_detect.value:
            raise RuntimeError("No SD card inserted")
        if self.sdcard:
            self.sdcard.deinit()
        # depower SD card
        self._card_power.value = True
        card_cs = DigitalInOut(board.CARD_CS)
        card_cs.switch_to_output(False)
        # deinit display and SPI bus because we need to drive all SD pins LOW
        # to ensure nothing, not even an I/O pin, could possibly power the SD
        # card
        had_display = self.display is not None
        self.deinit_display()
        self._spi.deinit()
        sckpin = DigitalInOut(board.SCK)
        sckpin.switch_to_output(False)
        mosipin = DigitalInOut(board.MOSI)
        mosipin.switch_to_output(False)
        misopin = DigitalInOut(board.MISO)
        misopin.switch_to_output(False)

        time.sleep(0.05)

        sckpin.deinit()
        mosipin.deinit()
        misopin.deinit()
        self._spi = board.SPI()
        # power SD card
        self._card_power.value = False
        card_cs.deinit()
        print("sdcard init @", time.monotonic() - self._timestamp)
        try:
            self.sdcard = sdcardio.SDCard(self._spi, board.CARD_CS, baudrate=20_000_000)
            vfs = storage.VfsFat(self.sdcard)
            print("mount vfs @", time.monotonic() - self._timestamp)
            storage.mount(vfs, "/sd")
            self._image_counter = 0
            if self._sd_label is not None:
                self._sd_label.text = "SD OK"
                self._sd_label.color = 0x00FF00
        finally:
            if had_display:
                self.init_display()

    def unmount_sd_card(self):
        """Unmount the SD card, if mounted"""
        try:
            storage.umount("/sd")
        except OSError:
            pass
        if self._sd_label is not None:
            self._sd_label.text = "NO SD"
            self._sd_label.color = 0xFF0000

    def keys_debounce(self):
        """Debounce all keys.

        This updates the values of self.shutter, etc., buttons"""

        # shutter button is true GPIO so we debounce as normal
        self.shutter.update()
        self.card_detect.update()
        self.up.update()
        self.down.update()
        self.left.update()
        self.right.update()
        self.select.update()
        self.ok.update()

    def tone(self, frequency, duration=0.1):
        """Play a tone on the internal speaker"""
        with pwmio.PWMOut(
            board.SPEAKER, frequency=int(frequency), variable_frequency=False
        ) as pwm:
            self.mute.value = True
            pwm.duty_cycle = 0x8000
            time.sleep(duration)
            self.mute.value = False

    def live_preview_mode(self):
        """Set the camera into live preview mode"""
        self.camera.reconfigure(
            pixel_format=espcamera.PixelFormat.RGB565,
            frame_size=espcamera.FrameSize.HQVGA,
        )
        # self.effect = self._effect
        self.continuous_capture_start()

    def open_next_image(self, extension="jpg"):
        """Return an opened numbered file on the sdcard, such as "img01234.jpg"."""
        try:
            os.stat("/sd")
        except OSError as exc:  # no SD card!
            raise RuntimeError("No SD card mounted") from exc
        while True:
            filename = "/sd/img%04d.%s" % (self._image_counter, extension)
            self._image_counter += 1
            try:
                os.stat(filename)
            except OSError:
                break
        self._last_saved_image_filename = filename
        print("Writing to", filename)
        return open(filename, "wb")

    def capture_jpeg(self):
        """Capture a jpeg file and save it to the SD card"""
        try:
            os.stat("/sd")
        except OSError as exc:  # no SD card!
            raise RuntimeError("No SD card mounted") from exc

        self.camera.reconfigure(
            pixel_format=espcamera.PixelFormat.JPEG,
            frame_size=self.resolution_to_frame_size[self._resolution],
        )
        time.sleep(0.1)

        jpeg = self.camera.take(1)
        if jpeg is not None:
            print(f"Captured {len(jpeg)} bytes of jpeg data")
            print("Resolution %d x %d" % (self.camera.width, self.camera.height))

            with self.open_next_image() as dest:
                chunksize = 16384
                for offset in range(0, len(jpeg), chunksize):
                    dest.write(jpeg[offset : offset + chunksize])
                    print(end=".")
            print("# Wrote image")
        else:
            print("# frame capture failed")

    @property
    def overlay(self) -> str:
        """
        The overlay file to be used. A filepath string that points
        to a .bmp file that has 24bit RGB888 Colorspace.
        The overlay image will be shown in the camera preview,
        and combined to create a modified version of the
        final photo.
        """
        return self._overlay

    @overlay.setter
    def overlay(self, new_overlay_file: str) -> None:
        # pylint: disable=import-outside-toplevel
        from displayio import ColorConverter, Colorspace
        import ulab.numpy as np
        import adafruit_imageload

        if self.overlay_bmp is not None:
            self.overlay_bmp.deinit()
        self._overlay = new_overlay_file
        cc888 = ColorConverter(input_colorspace=Colorspace.RGB888)
        self.overlay_bmp, _ = adafruit_imageload.load(new_overlay_file, palette=cc888)

        arr = np.frombuffer(self.overlay_bmp, dtype=np.uint16)
        arr.byteswap(inplace=True)

        del arr

    def _init_jpeg_decoder(self):
        # pylint: disable=import-outside-toplevel
        from jpegio import JpegDecoder

        """
        Initialize the JpegDecoder if it hasn't been already.
        Only needed if overlay is used.
        """
        if self.decoder is None:
            self.decoder = JpegDecoder()

    def blit_overlay_into_last_capture(self):
        """
        Create a modified version of the last photo taken that pastes
        the overlay image on top of the photo and saves the new version
        in a separate but similarly named .bmp file on the SDCard.
        """
        if self.overlay_bmp is None:
            raise ValueError(
                "Must set overlay before calling blit_overlay_into_last_capture"
            )
        # pylint: disable=import-outside-toplevel
        from adafruit_bitmapsaver import save_pixels
        from displayio import Bitmap, ColorConverter, Colorspace

        self._init_jpeg_decoder()

        width, height = self.decoder.open(self._last_saved_image_filename)
        photo_bitmap = Bitmap(width, height, 65535)

        self.decoder.decode(photo_bitmap, scale=0, x=0, y=0)

        bitmaptools.blit(
            photo_bitmap,
            self.overlay_bmp,
            0,
            0,
            skip_source_index=self.overlay_transparency_color,
            skip_dest_index=None,
        )

        cc565_swapped = ColorConverter(input_colorspace=Colorspace.RGB565_SWAPPED)
        save_pixels(
            self._last_saved_image_filename.replace(".jpg", "_modified.bmp"),
            photo_bitmap,
            cc565_swapped,
        )

        # RAM cleanup
        photo_bitmap.deinit()
        del photo_bitmap
        del cc565_swapped
        gc.collect()

    def continuous_capture_start(self):
        """Switch the camera to continuous-capture mode"""
        pass  # pylint: disable=unnecessary-pass

    def capture_into_jpeg(self):
        """Captures an image and returns it in JPEG format.

        Returns:
            bytes: The captured image in JPEG format, otherwise None if the capture failed.
        """
        self.camera.reconfigure(
            pixel_format=espcamera.PixelFormat.JPEG,
            frame_size=self.resolution_to_frame_size[self._resolution],
        )
        time.sleep(0.1)
        jpeg = self.camera.take(1)
        if jpeg is not None:
            print(f"Captured {len(jpeg)} bytes of jpeg data")
            print("Resolution %d x %d" % (self.camera.width, self.camera.height))
        else:
            print("JPEG capture failed")
        return jpeg

    def capture_into_bitmap(self, bitmap):
        """Capture an image and blit it into the given bitmap"""
        bitmaptools.blit(bitmap, self.continuous_capture(), 0, 0)

    def continuous_capture(self):
        """Capture an image into an internal buffer.

        The image is valid at least until the next image capture,
        or the camera's capture mode is changed"""
        return self.camera.take(1)

    def blit(self, bitmap, x_offset=0, y_offset=32):
        """Display a bitmap direct to the LCD, bypassing displayio

        This can be more efficient than displaying a bitmap as a displayio
        TileGrid, but if any displayio objects overlap the bitmap, the results
        can be unpredictable.

        The default preview capture is 240x176, leaving 32 pixel rows at the top and bottom
        for status information.
        """
        # pylint: disable=import-outside-toplevel
        from displayio import Bitmap

        if self.overlay_bmp is not None:
            if self.combined_bmp is None:
                self.combined_bmp = Bitmap(bitmap.width, bitmap.height, 65535)

            bitmaptools.blit(self.combined_bmp, bitmap, 0, 0)

            bitmaptools.rotozoom(
                self.combined_bmp,
                self.overlay_bmp,
                scale=0.75,
                skip_index=self.overlay_transparency_color,
            )
            bitmap = self.combined_bmp

        self._display_bus.send(
            42, struct.pack(">hh", 80 + x_offset, 80 + x_offset + bitmap.width - 1)
        )
        self._display_bus.send(
            43, struct.pack(">hh", y_offset, y_offset + bitmap.height - 1)
        )
        self._display_bus.send(44, bitmap)

    @property
    def led_level(self):
        """Get or set the LED level, from 0 to 4"""
        return self._led_level

    @led_level.setter
    def led_level(self, new_level):
        level = (new_level + len(self.led_levels)) % len(self.led_levels)
        self._led_level = level
        self.pixels.brightness = self.led_levels[level]
        self.led_color = self.led_color

    @property
    def led_color(self):
        """Get or set the LED color, from 0 to 7"""
        return self._led_color

    @led_color.setter
    def led_color(self, new_color):
        color = (new_color + len(self.colors)) % len(self.colors)
        self._led_color = color
        colors = self.colors[color]
        print("colors", colors)
        if isinstance(colors, int):
            self.pixels.fill(colors)
        else:
            self.pixels[:] = colors

    def get_camera_autosettings(self):
        """Collect all the settings related to exposure and white balance"""
        exposure = (
            (self.read_camera_register(0x3500) << 12)
            + (self.read_camera_register(0x3501) << 4)
            + (self.read_camera_register(0x3502) >> 4)
        )
        white_balance = [
            self.read_camera_register(x)
            for x in (0x3400, 0x3401, 0x3402, 0x3403, 0x3404, 0x3405)
        ]

        settings = {
            "gain": self.read_camera_register(0x350B),
            "exposure": exposure,
            "wb": white_balance,
        }
        return settings

    def set_camera_wb(self, wb_register_values=None):
        """Set the camera white balance.

        The argument of `None` selects auto white balance, while
        a list of 6 numbers sets a specific white balance.

        The numbers can come from the datasheet or from
        ``get_camera_autosettings()["wb"]``."""
        if wb_register_values is None:
            # just set to auto balance
            self.camera.whitebal = True
            return

        if len(wb_register_values) != 6:
            raise RuntimeError("Please pass in 0x3400~0x3405 inclusive!")

        self.write_camera_register(0x3212, 0x03)
        self.write_camera_register(0x3406, 0x01)
        for i, reg_val in enumerate(wb_register_values):
            self.write_camera_register(0x3400 + i, reg_val)
        self.write_camera_register(0x3212, 0x13)
        self.write_camera_register(0x3212, 0xA3)

    def set_camera_exposure(self, new_exposure=None):
        """Set the camera's exposure values

        The argument of `None` selects auto exposure.

        Otherwise, the new exposure data should come from
        ``get_camera_autosettings()["exposure"]``."""
        if new_exposure is None:
            # just set auto expose
            self.camera.exposure_ctrl = True
            return
        self.camera.exposure_ctrl = False

        self.write_camera_register(0x3500, (new_exposure >> 12) & 0xFF)
        self.write_camera_register(0x3501, (new_exposure >> 4) & 0xFF)
        self.write_camera_register(0x3502, (new_exposure << 4) & 0xFF)

    def set_camera_gain(self, new_gain=None):
        """Set the camera's exposure values

        The argument of `None` selects auto gain control.

        Otherwise, the new exposure data should come from
        ``get_camera_autosettings()["gain"]``."""
        if new_gain is None:
            # just set auto expose
            self.camera.gain_ctrl = True
            return

        self.camera.gain_ctrl = False
        self.write_camera_register(0x350B, new_gain)


class PyCamera(PyCameraBase):
    """Wrapper class for the PyCamera hardware"""

    def __init__(self, init_autofocus=True):
        super().__init__()

        self.make_camera_ui()
        self.init_accelerometer()
        self.init_neopixel()
        self.init_display()
        self.init_camera(init_autofocus)

        try:
            self.mount_sd_card()
        except Exception as exc:  # pylint: disable=broad-exception-caught
            # No SD card inserted, it's OK
            print(exc)<|MERGE_RESOLUTION|>--- conflicted
+++ resolved
@@ -3,14 +3,9 @@
 #
 # SPDX-License-Identifier: MIT
 """Library for the Adafruit PyCamera with OV5640 autofocus module"""
-<<<<<<< HEAD
+
 # pylint: disable=too-many-lines
 import gc
-=======
-
-# pylint: disable=too-many-lines
-
->>>>>>> 491e88ea
 import os
 import struct
 import time
